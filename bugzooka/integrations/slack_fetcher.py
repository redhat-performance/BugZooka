import io
import signal
import sys
import time
import re

from slack_sdk import WebClient
from slack_sdk.errors import SlackApiError

from bugzooka.core.config import (
    SLACK_BOT_TOKEN,
    JEDI_BOT_SLACK_USER_ID,
    SUMMARY_LOOKBACK_SECONDS,
)
from bugzooka.core.constants import (
    MAX_CONTEXT_SIZE,
    MAX_PREVIEW_CONTENT,
)
from bugzooka.analysis.log_analyzer import (
    download_and_analyze_logs,
    filter_errors_with_llm,
    run_agent_analysis,
)
from bugzooka.analysis.log_summarizer import (
    classify_failure_type,
    render_failure_breakdown,
)
from bugzooka.integrations.inference import (
    InferenceAPIUnavailableError,
    AgentAnalysisLimitExceededError,
)
from typing import Dict, Tuple, Optional, List


class SlackMessageFetcher:
    """Continuously fetches new messages from a Slack channel and logs them."""

    def __init__(self, channel_id, logger, poll_interval=600):
        """Initialize Slack client and channel details."""
        self.slack_bot_token = SLACK_BOT_TOKEN
        self.channel_id = channel_id
        self.logger = logger
        self.poll_interval = poll_interval  # How often to fetch messages
        self.last_seen_timestamp = None  # Track the latest message timestamp

        if not self.slack_bot_token:
            self.logger.error("Missing SLACK_BOT_TOKEN environment variable.")
            sys.exit(1)

        self.client = WebClient(token=self.slack_bot_token)
        self.running = True  # Control flag for loop

        # Handle SIGINT (Ctrl+C) for graceful exit
        signal.signal(signal.SIGINT, self.shutdown)

    def _get_slack_message_blocks(
        self, markdown_header, content_text, use_markdown=False
    ):
        """
        Prepares a slack message building blocks

        :param markdown_header: markdown header to be displayed
        :param content_text: text message content (preformatted or markdown)
        :param use_markdown: if True, render content as markdown; if False, use preformatted text
        :return: a sanitized version of text blocks
        """
        header_block = {
            "type": "section",
            "text": {"type": "mrkdwn", "text": markdown_header},
        }

        if use_markdown:
            content_block = {
                "type": "markdown",
                "text": content_text.strip(),
            }
        else:
            content_block = {
                "type": "rich_text",
                "block_id": "error_logs_block",
                "elements": [
                    {
                        "type": "rich_text_preformatted",
                        "elements": [{"type": "text", "text": content_text.strip()}],
                        "border": 0,
                    }
                ],
            }

        return [header_block, content_block]

    def _filter_new_messages(self, messages):
        """Filter messages to only include new ones that haven't been processed."""
        new_messages = []
        for msg in reversed(messages):  # Oldest first
            ts = msg.get("ts")  # Message timestamp
            self.logger.debug(f"Checking message with timestamp: {ts}")

            replies = self.client.conversations_replies(channel=self.channel_id, ts=ts)
            messages_in_thread = replies.get("messages", [])
            bot_replied = any(
                reply.get("user") == JEDI_BOT_SLACK_USER_ID
                for reply in messages_in_thread[1:]  # skip the parent msg at index 0
            )
            if self.last_seen_timestamp is None or float(ts) > float(
                self.last_seen_timestamp
            ):
                if bot_replied:
                    self.logger.debug(
                        f"Skipping message with timestamp {ts} due to bot replied"
                    )
                else:
                    new_messages.append(msg)
            else:
                self.logger.debug(
                    f"Skipping message with timestamp {ts} due to timestamp filter"
                )
        return new_messages

    def _send_error_logs_preview(
        self, errors_list, categorization_message, max_ts, is_install_issue=False
    ):
        """Send error logs preview to Slack (either as message or file)."""
        errors_log_preview = "\n".join(errors_list or [])[:MAX_PREVIEW_CONTENT]
        errors_list_string = "\n".join(errors_list or [])[:MAX_CONTEXT_SIZE]

        if len(errors_list_string) > MAX_PREVIEW_CONTENT:
            preview_message = (
                f":checking: *Error Logs Preview ({categorization_message})*\n"
                "Here are the first few lines of the error log:\n"
                f"```{errors_log_preview.strip()}```\n"
                "_(Log preview truncated. Full log attached below.)_"
            )
            self.logger.info("📤 Uploading full error log with preview message")
            log_bytes = io.BytesIO(errors_list_string.strip().encode("utf-8"))
            self.client.files_upload_v2(
                channel=self.channel_id,
                file=log_bytes,
                filename="full_errors.log",
                title="Full Error Log",
                thread_ts=max_ts,
                initial_comment=preview_message,
            )
        else:
            self.logger.info("📤 Trying to just send the preview message")
            message_block = self._get_slack_message_blocks(
                markdown_header=f":checking: *Error Logs Preview ({categorization_message})*\n",
                content_text=f"{errors_log_preview.strip()}",
            )
            self.client.chat_postMessage(
                channel=self.channel_id,
                text="Error Logs Preview",
                blocks=message_block,
                thread_ts=max_ts,
            )

        if is_install_issue:
            retrigger_message = (
                "This appears to be an installation or maintenance issue. "
                "Please re-trigger the run."
            )
            message_block = self._get_slack_message_blocks(
                markdown_header=":repeat: *Re-trigger Suggested*\n",
                content_text=retrigger_message,
            )
            self.client.chat_postMessage(
                channel=self.channel_id,
                text="Re-trigger Suggested",
                blocks=message_block,
                thread_ts=max_ts,
            )

    def _send_analysis_result(self, response, max_ts):
        """Send the final analysis result to Slack."""
        message_block = self._get_slack_message_blocks(
            markdown_header=":fast_forward: *Implications to understand (AI generated) *\n",
            content_text=response,
            use_markdown=True,
        )
        self.logger.info("Posting analysis summary to Slack")
        self.client.chat_postMessage(
            channel=self.channel_id,
            text="Implications summary",
            blocks=message_block,
            thread_ts=max_ts,
        )

    def _send_analysis_unavailable_message(self, max_ts):
        """Send message when analysis is unavailable due to inference API issues."""
        fallback_message = (
            "The inference API is currently unavailable. "
            "Raw error logs have been provided above for manual review."
        )
        message_block = self._get_slack_message_blocks(
            markdown_header=":warning: *Analysis Unavailable*\n",
            content_text=fallback_message,
        )
        self.client.chat_postMessage(
            channel=self.channel_id,
            text="Analysis Unavailable",
            blocks=message_block,
            thread_ts=max_ts,
        )

    def _summarize_messages_in_range(
        self,
        oldest_ts: str,
        latest_ts: str,
        product: str,
        ci_system: str,
        product_config,
    ) -> Tuple[
        int,
        int,
        Dict[str, int],
        Dict[str, int],
        Dict[str, Dict[str, int]],
        Dict[str, Dict[str, List[str]]],
    ]:
        """
        Iterate Slack history over [oldest_ts, latest_ts], analyze failures, and aggregate counts.
        Returns (total_jobs, total_failures, counts_by_type)
        """
        total_jobs = 0
        total_failures = 0
        counts: Dict[str, int] = {}
        version_counts: Dict[str, int] = {}
        version_type_counts: Dict[str, Dict[str, int]] = {}
        version_type_messages: Dict[str, Dict[str, List[str]]] = {}

        cursor = None
        current_latest: Optional[str] = latest_ts
        tried_without_latest = False
        while True:
            params = {
                "channel": self.channel_id,
                "oldest": oldest_ts,
                "limit": 200,
            }
            if cursor:
                params["cursor"] = cursor
            if current_latest:
                params["latest"] = current_latest

            response = self.client.conversations_history(**params)
            messages = response.get("messages", [])
            if not messages:
                # Fallback: if we requested with a latest bound and got nothing, retry without latest
                if current_latest and not tried_without_latest:
                    tried_without_latest = True
                    current_latest = None
                    cursor = None
                    continue
                break

            for msg in messages:
                text = msg.get("text", "")
                text_lower = text.lower()
                # Count only messages that look like job results
                if "job" in text_lower and "ended with" in text_lower:
                    total_jobs += 1

                # Robust failure detection (case-insensitive, tolerate punctuation/emojis)
                if "ended with" in text_lower and "failure" in text_lower:
                    total_failures += 1
                    # Extract OpenShift version like 4.19, 4.20, etc., if present
                    vm = re.search(r"\b4\.\d{1,2}\b", text_lower)
                    v = vm.group(0) if vm else None
                    if v:
                        version_counts[v] = version_counts.get(v, 0) + 1
                    analysis = download_and_analyze_logs(text, ci_system)
                    (
                        errors_list,
                        categorization_message,
                        _requires_llm,
                        is_install_issue,
                    ) = analysis
                    if errors_list is None:
                        category = "unknown"
                    else:
                        category = classify_failure_type(
                            errors_list, categorization_message, is_install_issue
                        )

                    counts[category] = counts.get(category, 0) + 1
                    if v:
                        # Try to fetch permalink for this Slack message
                        permalink = None
                        try:
                            pl_resp = self.client.chat_getPermalink(
                                channel=self.channel_id, message_ts=msg.get("ts")
                            )
                            permalink = pl_resp.get("permalink")
                        except Exception:
                            permalink = None
                        message_with_link = (
                            f"{text} -- <{permalink}|Permalink>" if permalink else text
                        )
                        version_type_counts.setdefault(v, {})[category] = (
                            version_type_counts.setdefault(v, {}).get(category, 0) + 1
                        )
                        version_type_messages.setdefault(v, {}).setdefault(
                            category, []
                        ).append(message_with_link)

            if not response.get("has_more"):
                break
            cursor = response.get("response_metadata", {}).get("next_cursor")
            if not cursor:
                break

        return (
            total_jobs,
            total_failures,
            counts,
            version_counts,
            version_type_counts,
            version_type_messages,
        )

    def _process_message(
        self, msg, product, ci_system, product_config, enable_inference
    ):
        """Process a single message through the complete pipeline."""
        user = msg.get("user", "Unknown")
        text = msg.get("text", "No text available")
        ts = msg.get("ts")
        text_lower = text.lower()

        self.logger.info(f"📩 New message from {user}: {text} at ts {ts}")

        # Dynamic summarize trigger: summarize <time> (e.g., 20m, 1h, 2d)
<<<<<<< HEAD
        m = re.fullmatch(r"(?:summarise|summarize)\s+(\d+)([mhd])(?:\s+verbose)?", text_lower)
=======
        m = re.fullmatch(
            r"(?:summarise|summarize)\s+(\d+)([mhd])(?:\s+verbose)?", text_lower
        )
>>>>>>> ac00d003
        if m:
            value, unit = m.group(1), m.group(2)
            factor = {"m": 60, "h": 3600, "d": 86400}[unit]
            lookback = int(value) * factor
            verbose = "verbose" in text_lower
            self.logger.info("Triggering time summary on demand for %s%s", value, unit)
            self.post_time_summary(
                product=product,
                ci=ci_system,
                product_config=product_config,
                thread_ts=ts,
                lookback_seconds=lookback,
                verbose=verbose,
            )
            return ts

        # No weekly trigger; dynamic summarize only

        if "failure" not in text_lower:
            self.logger.info("Not a failure job, skipping")
            return ts

        # Extract and download logs
        (
            errors_list,
            categorization_message,
            requires_llm,
            is_install_issue,
        ) = download_and_analyze_logs(text, ci_system)
        if errors_list is None:
            return ts

        # Send error logs preview first
        self._send_error_logs_preview(
            errors_list, categorization_message, ts, is_install_issue
        )

        if is_install_issue or not enable_inference:
            return ts

        try:
            # Process with LLM
            error_summary = filter_errors_with_llm(
                errors_list, requires_llm, product_config
            )

            # Run agent analysis
            analysis_response = run_agent_analysis(
                error_summary, product, product_config
            )

            # Send final analysis
            self._send_analysis_result(analysis_response, ts)

        except InferenceAPIUnavailableError as e:
            self.logger.warning(
                "Skipping LLM analysis due to inference API unavailability: %s", e
            )
            self._send_analysis_unavailable_message(ts)
        except AgentAnalysisLimitExceededError as e:
            self.logger.warning(
                "Skipping agent analysis due to iteration/time limits: %s", e
            )
            self._send_analysis_unavailable_message(ts)

        return ts

    def fetch_messages(self, **kwargs):
        """Fetches only the latest messages from the Slack channel."""
        try:
            product = kwargs["product"]
            ci_system = kwargs["ci"]
            product_config = kwargs["product_config"]
            enable_inference = kwargs["enable_inference"]

            params = {"channel": self.channel_id, "limit": 1}
            if self.last_seen_timestamp:
                params["oldest"] = self.last_seen_timestamp

            response = self.client.conversations_history(**params)
            messages = response.get("messages", [])

            if not messages:
                self.logger.info("⏳ No new messages.")
                return

            # Filter to get only new messages
            new_messages = self._filter_new_messages(messages)

            if not new_messages:
                self.logger.info("⏳ No new messages.")
                return

            max_ts = self.last_seen_timestamp or "0"

            try:
                for msg in new_messages:
                    ts = msg.get("ts")

                    if ts and float(ts) > float(max_ts):
                        max_ts = ts

                    processed_ts = self._process_message(
                        msg, product, ci_system, product_config, enable_inference
                    )

                    if processed_ts and float(processed_ts) > float(
                        self.last_seen_timestamp or 0
                    ):
                        self.logger.info(
                            f"Updating last_seen_timestamp from {self.last_seen_timestamp} to {processed_ts}"
                        )
                        self.last_seen_timestamp = processed_ts

            except Exception as e:
                self.logger.error(
                    f"Failure in execution. Making sure fallback is applied: {e}"
                )
                self.logger.info(
                    f"Updating last_seen_timestamp from {self.last_seen_timestamp} to {max_ts}"
                )
                self.last_seen_timestamp = max_ts

        except SlackApiError as e:
            self.logger.error(f"❌ Slack API Error: {e.response['error']}")
        except Exception as e:
            self.logger.error(f"⚠️ Unexpected Error: {str(e)}")

    def post_time_summary(self, **kwargs):
        """
        Fetch messages from the last lookback_seconds, aggregate failures by type, and post a summary.
        """
        try:
            product = kwargs["product"]
            ci_system = kwargs["ci"]
            product_config = kwargs["product_config"]
            thread_ts: Optional[str] = kwargs.get("thread_ts")
            lookback_seconds: int = kwargs.get(
                "lookback_seconds", SUMMARY_LOOKBACK_SECONDS
            )
            verbose: bool = kwargs.get("verbose", False)

            now = time.time()
            oldest = f"{now - lookback_seconds:.6f}"
            latest = f"{now:.6f}"

            (
                total_jobs,
                total_failures,
                counts,
                version_counts,
                version_type_counts,
                version_type_messages,
            ) = self._summarize_messages_in_range(
                oldest_ts=oldest,
                latest_ts=latest,
                product=product,
                ci_system=ci_system,
                product_config=product_config,
            )

            summary_text = render_failure_breakdown(
                counts,
                total_jobs,
                total_failures,
                version_counts=version_counts,
                version_type_counts=version_type_counts,
                version_type_messages=version_type_messages if verbose else None,
            )

            message_block = self._get_slack_message_blocks(
                markdown_header=":star: *Summary* :star:\n",
                content_text=summary_text,
                use_markdown=True,
            )

            self.client.chat_postMessage(
                channel=self.channel_id,
                text="Summary",
                blocks=message_block,
                thread_ts=thread_ts,
            )
        except SlackApiError as e:
            self.logger.error(f"❌ Slack API Error (summary): {e.response['error']}")
        except Exception as e:
            self.logger.error(f"⚠️ Unexpected Error in summary: {str(e)}")

    def run(self, **kwargs):
        """
        Continuously fetch only new messages every X seconds until interrupted.

        :param kwargs: arguments to run the application.
        """
        self.logger.info(
            f"🚀 Starting Slack Message Fetcher for Channel: {self.channel_id}"
        )
        try:
            while self.running:
                self.fetch_messages(**kwargs)
                time.sleep(self.poll_interval)  # Wait before next fetch
        except Exception as e:
            self.logger.error(f"Unexpected failure: {str(e)}")
        finally:
            self.logger.info("👋 Shutting down gracefully.")

    def shutdown(self):
        """Handles graceful shutdown on user interruption."""
        self.logger.info("🛑 Received exit signal. Stopping message fetcher...")
        self.running = False
        sys.exit(0)<|MERGE_RESOLUTION|>--- conflicted
+++ resolved
@@ -330,13 +330,7 @@
         self.logger.info(f"📩 New message from {user}: {text} at ts {ts}")
 
         # Dynamic summarize trigger: summarize <time> (e.g., 20m, 1h, 2d)
-<<<<<<< HEAD
         m = re.fullmatch(r"(?:summarise|summarize)\s+(\d+)([mhd])(?:\s+verbose)?", text_lower)
-=======
-        m = re.fullmatch(
-            r"(?:summarise|summarize)\s+(\d+)([mhd])(?:\s+verbose)?", text_lower
-        )
->>>>>>> ac00d003
         if m:
             value, unit = m.group(1), m.group(2)
             factor = {"m": 60, "h": 3600, "d": 86400}[unit]
