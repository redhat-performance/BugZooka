--- conflicted
+++ resolved
@@ -7,27 +7,27 @@
 import sys
 import time
 from functools import partial
-
+from src.config import SLACK_BOT_TOKEN, SLACK_CHANNEL_ID, get_product_config
+from src.constants import (
+    MAX_CONTEXT_SIZE,
+    MAX_PREVIEW_CONTENT,
+    SLACK_POLL_INTERVAL,
+    MAX_AGENTIC_ITERATIONS,
+)
+from src.prompts import ERROR_FILTER_PROMPT
+from src.logging import configure_logging
+from src.log_summarizer import (
+    download_prow_logs,
+    search_errors_in_file,
+    generate_prompt,
+    download_url_to_log,
+)
+from src.inference import ask_inference_api, analyze_product_log, analyze_generic_log
 from langchain.agents import AgentType, Tool, initialize_agent
 from langchain.chat_models.openai import ChatOpenAI
 from slack_sdk import WebClient
 from slack_sdk.errors import SlackApiError
 
-from src.config import SLACK_BOT_TOKEN, SLACK_CHANNEL_ID, get_product_config
-<<<<<<< HEAD
-from src.constants import MAX_CONTEXT_SIZE, MAX_PREVIEW_CONTENT, SLACK_POLL_INTERVAL, MAX_AGENTIC_ITERATIONS
-from src.prompts import ERROR_FILTER_PROMPT
-=======
-from src.inference import analyze_generic_log, analyze_product_log, ask_inference_api
-from src.log_summarizer import (
-    download_prow_logs,
-    download_url_to_log,
-    generate_prompt,
-    search_errors_in_file,
-)
->>>>>>> 4dea3bb0
-from src.logging import configure_logging
-from src.prompts import ERROR_FILTER_PROMPT
 from src.prow_analyzer import analyze_prow_artifacts
 from src.utils import extract_job_details, get_slack_message_blocks
 
@@ -83,7 +83,8 @@
                         new_messages.append(msg)
                     else:
                         self.logger.debug(
-                            f"Skipping message with timestamp {ts} due to timestamp filter or replies count"
+                            f"Skipping message with timestamp {ts}" \
+                            f" due to timestamp filter or replies count"
                         )
 
                 if new_messages:
@@ -101,7 +102,8 @@
                                 max_ts = ts
 
                             if "failure" not in text.lower():
-                                self.logger.info("Not a failure job. Hence skipping it")
+                                self.logger.info(
+                                    "Not a failure job. Hence skipping it")
                                 continue  # Continue processing other messages instead of return
 
                             if ci_system == "PROW":
@@ -110,8 +112,7 @@
                                     continue
                                 directory_path = download_prow_logs(job_url)
                                 errors_list, requires_llm = analyze_prow_artifacts(
-                                    directory_path, job_name
-                                )
+                                    directory_path, job_name)
                             else:
                                 # Pre-assumes the other ci system is ansible
                                 url_pattern = r"<([^>]+)>"
@@ -130,14 +131,12 @@
                                     )
 
                             if requires_llm:
-<<<<<<< HEAD
-                                error_prompt = ERROR_FILTER_PROMPT["user"].format(error_list="\n".join(errors_list or [])[:MAX_CONTEXT_SIZE])
-=======
                                 error_step = errors_list[0]
                                 error_prompt = ERROR_FILTER_PROMPT["user"].format(
-                                    error_list="\n".join(errors_list or [])[:6100]
-                                )
->>>>>>> 4dea3bb0
+                                    error_list="\n".join(errors_list or [])[
+                                        :MAX_CONTEXT_SIZE
+                                    ]
+                                )
                                 response = ask_inference_api(
                                     messages=[
                                         {
@@ -156,12 +155,16 @@
                                 )
 
                                 # Convert JSON response to a Python list
-<<<<<<< HEAD
-                                errors_list = response.split("\n")
-                            
+                                errors_list = [
+                                    error_step + "\n"] + response.split("\n")
+
                             # Prepare logs
-                            errors_log_preview = "\n".join(errors_list or [])[:MAX_PREVIEW_CONTENT]
-                            errors_list_string = "\n".join(errors_list or [])[:MAX_CONTEXT_SIZE]
+                            errors_log_preview = "\n".join(errors_list or [])[
+                                :MAX_PREVIEW_CONTENT
+                            ]
+                            errors_list_string = "\n".join(errors_list or [])[
+                                :MAX_CONTEXT_SIZE
+                            ]
 
                             # Compose preview message
                             if len(errors_list_string) > MAX_PREVIEW_CONTENT:
@@ -169,48 +172,38 @@
                                     ":checking: *Error Logs Preview*\n"
                                     "Here are the first few lines of the error log:\n"
                                     f"```{errors_log_preview.strip()}```\n"
-                                    "_(Log preview truncated. Full log attached below.)_"
-                                )
-                                # Send both preview and file in a single API call
-                                self.logger.info("📤 Uploading full error log with preview message")
-                                log_bytes = io.BytesIO(errors_list_string.strip().encode("utf-8"))
+                                    "_(Log preview truncated. Full log attached below.)_")
+                                # Send both preview and file in a single API
+                                # call
+                                self.logger.info(
+                                    "📤 Uploading full error log with preview message"
+                                )
+                                log_bytes = io.BytesIO(
+                                    errors_list_string.strip().encode("utf-8")
+                                )
                                 self.client.files_upload_v2(
                                     channel=self.CHANNEL_ID,
                                     file=log_bytes,
                                     filename="full_errors.log",
                                     title="Full Error Log",
                                     thread_ts=max_ts,
-                                    initial_comment=preview_message
+                                    initial_comment=preview_message,
                                 )
                             else:
                                 # Just send the preview as a message
-                                self.logger.info("📤 Trying to just send the preview message")
+                                self.logger.info(
+                                    "📤 Trying to just send the preview message"
+                                )
                                 message_block = get_slack_message_blocks(
                                     markdown_header=":checking: *Error Logs Preview*\n",
-                                    preformatted_text=f"{errors_log_preview.strip()}"
+                                    preformatted_text=f"{errors_log_preview.strip()}",
                                 )
                                 self.client.chat_postMessage(
                                     channel=self.CHANNEL_ID,
                                     text="Error Logs Preview",
                                     blocks=message_block,
-                                    thread_ts=max_ts
-                                )
-=======
-                                errors_list = [error_step + "\n"] + response.split("\n")
-
-                            errors_list_string = "\n".join(errors_list or [])[:6100]
-                            message_block = get_slack_message_blocks(
-                                markdown_header=":checking: *Error Logs Preview*\n",
-                                preformatted_text=errors_list_string,
-                            )
-                            self.logger.info("Posting error logs preview to Slack")
-                            self.client.chat_postMessage(
-                                channel=self.CHANNEL_ID,
-                                text="Error Logs Preview",
-                                blocks=message_block,
-                                thread_ts=max_ts,
-                            )
->>>>>>> 4dea3bb0
+                                    thread_ts=max_ts,
+                                )
 
                             error_prompt = generate_prompt(errors_list)
                             error_summary = ask_inference_api(
@@ -229,15 +222,20 @@
                             product_tool = Tool(
                                 name="analyze_product_log",
                                 func=partial(
-                                    analyze_product_log, product, product_config
-                                ),
-                                description=f"Analyze {product} logs from error summary. Input should be the error summary.",
+                                    analyze_product_log,
+                                    product,
+                                    product_config),
+                                description=f"Analyze {product} logs from error summary." \
+                                            f" Input should be the error summary.",
                             )
 
                             generic_tool = Tool(
                                 name="analyze_generic_log",
-                                func=partial(analyze_generic_log, product_config),
-                                description="Analyze general logs from error summary. Input should be the error summary.",
+                                func=partial(
+                                    analyze_generic_log,
+                                    product_config),
+                                description="Analyze general logs from error summary." \
+                                            " Input should be the error summary.",
                             )
 
                             TOOLS = [product_tool, generic_tool]
@@ -247,21 +245,23 @@
                                 agent=AgentType.ZERO_SHOT_REACT_DESCRIPTION,
                                 verbose=True,
                                 handle_parsing_errors=True,
-<<<<<<< HEAD
-                                max_iterations=MAX_AGENTIC_ITERATIONS
-=======
-                                max_iterations=10,
->>>>>>> 4dea3bb0
-                            )
-
-                            query = f"Please analyze this {product} specific error summary: {error_summary} using the appropriate tool and provide me potential next steps to debug this issue as a final answer"
+                                max_iterations=MAX_AGENTIC_ITERATIONS,
+                            )
+
+                            query = (
+                                f"Please analyze this {product} specific error" 
+                                f" summary: {error_summary} using the appropriate" 
+                                f" tool and provide me potential next steps to debug"
+                                f" this issue as a final answer"
+                            )
                             response = agent.run(query)
 
                             message_block = get_slack_message_blocks(
                                 markdown_header=":fast_forward: *Implications to understand*\n",
                                 preformatted_text=response,
                             )
-                            self.logger.info("Posting analysis summary to Slack")
+                            self.logger.info(
+                                "Posting analysis summary to Slack")
                             self.client.chat_postMessage(
                                 channel=self.CHANNEL_ID,
                                 text="Implications summary",
@@ -270,7 +270,8 @@
                             )
 
                         self.logger.info(
-                            f"Updating last_seen_timestamp from {self.last_seen_timestamp} to {max_ts}"
+                            f"Updating last_seen_timestamp" \
+                            f" from {self.last_seen_timestamp} to {max_ts}"
                         )
                         self.last_seen_timestamp = max_ts
                     except Exception as e:
@@ -278,7 +279,8 @@
                             f"Failure in execution. Making sure fallback is applied: {e}"
                         )
                         self.logger.info(
-                            f"Updating last_seen_timestamp from {self.last_seen_timestamp} to {max_ts}"
+                            f"Updating last_seen_timestamp" \
+                            f" from {self.last_seen_timestamp} to {max_ts}"
                         )
                         self.last_seen_timestamp = max_ts
                 else:
@@ -335,8 +337,11 @@
         "--log-level",
         type=str,
         choices=VALID_LOG_LEVELS,
-        default=os.environ.get("LOG_LEVEL", "INFO").upper(),
-        help="Logging level (e.g., DEBUG, INFO, WARNING, ERROR, CRITICAL). Can also be set via LOG_LEVEL env var",
+        default=os.environ.get(
+            "LOG_LEVEL",
+            "INFO").upper(),
+        help="Logging level (e.g., DEBUG, INFO, WARNING, ERROR, CRITICAL)." \
+            " Can also be set via LOG_LEVEL env var",
     )
 
     args = parser.parse_args()
@@ -356,14 +361,12 @@
     kwargs = {
         "product": args.product.upper(),
         "ci": args.ci.upper(),
-        "product_config": get_product_config(product_name=args.product.upper()),
+        "product_config": get_product_config(
+            product_name=args.product.upper()),
     }
 
-<<<<<<< HEAD
-    fetcher = SlackMessageFetcher(channel_id=SLACK_CHANNEL_ID, logger=logger, poll_interval=SLACK_POLL_INTERVAL)
-=======
     fetcher = SlackMessageFetcher(
-        channel_id=SLACK_CHANNEL_ID, logger=logger, poll_interval=10
-    )
->>>>>>> 4dea3bb0
+        channel_id=SLACK_CHANNEL_ID,
+        logger=logger,
+        poll_interval=SLACK_POLL_INTERVAL)
     fetcher.run(**kwargs)